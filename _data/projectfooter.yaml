--- conflicted
+++ resolved
@@ -19,13 +19,10 @@
     subfolderitems:
       - page: Chatroom
         url: https://quarkusio.zulipchat.com
-<<<<<<< HEAD
       - page: Google&nbsp;Groups
         url: https://groups.google.com/forum/#!forum/quarkus-dev
-=======
       - page: FAQ
         url: /faq
->>>>>>> 4d0ff67b
 
 more_links:
   - title: Quarkus is made of community projects
