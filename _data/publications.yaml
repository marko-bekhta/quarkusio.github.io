--- conflicted
+++ resolved
@@ -864,8 +864,7 @@
   author: "Ben Coleman"
   note: "Comparing memory usages of various combinations of Java stacks"
   url: "https://benc.dev/blog/slim-decafe-java/"
-  urldate: "2019-12-18"
-  
+  urldate: "2019-12-18"  
 
 - id: AlexaskillwithQuarkusmirkobonasorteMedium-2020-02-21
   type: article 
@@ -933,9 +932,6 @@
   author: "Dorian Maliszewski"
   note: "Dorian goes through how to do multitenancy in Quarkus using his latest Quarkus extension all hooked up to Open ID."
   url: "https://medium.com/@maliszewskid3/implement-multi-tenancy-oidc-and-hibernate-on-quarkus-4f2e0214ed2d"
-<<<<<<< HEAD
-  urldate: "2020-02-24"
-=======
   urldate: "2020-02-24"
 
 - id: rmh78quarkusverify-2020-02-24
@@ -954,5 +950,4 @@
   author: "Jean-François James"
   url: "https://jefrajames.wordpress.com/2020/02/24/optimize-your-code-for-quarkus/?utm_source=dlvr.it&utm_medium=twitter"
   urldate: "2020-02-25"
-  note: "Jean-François describes how he by using Quarkus API's significantly reduced the amount of configuration and boiler-plate code."
->>>>>>> 0dedc2a8
+  note: "Jean-François describes how he by using Quarkus API's significantly reduced the amount of configuration and boiler-plate code."