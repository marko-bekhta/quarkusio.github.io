---
layout: base
---
{% assign versioned_page = page.url | startswith: '/version/' %}
{% if versioned_page %}
  {% assign docversion = page.url | replace_regex: '^/version/([^/]+)/.*', '\1' %}
{% else %}
  {% assign docversion = 'latest' %}
{% endif %}
{% assign docversion_index = docversion | replace: '.', '-' %}
{% assign page_filename = page.path | replace: '_guides/', '' %}
{% assign relations = site.data.versioned[docversion_index].index.relations %}
{% assign guide_url = page.url | replace_regex: '^/version/[^/]+(/.*)', '\1' %}

<section class="full-width-version-bg flexfilterbar guides">
  <div class="guideflexcontainer">
    <div class="docslink">
      <a class="returnlink" href="{{site.baseurl}}/{% if versioned_page %}version/{{docversion}}/guides/{% else %}guides/{% endif %}"> Back to Guides</a>
    </div>
    <div class="flexlabel">
      <label>{{site.data.guides.texts.by_version}}</label>
    </div>
    <div class="guidepulldown version">
    <select id="guide-version-dropdown">
      {% for version in site.data.versions.documentation -%}
        {% assign legacy_data_source = "guides-" | append: version | replace: '.', '-' %}
        {% assign guide_present_in_version = false %}
        {% for item in site.data[legacy_data_source].categories -%}
          {% for guide in item.guides -%}
            {% if guide.url == guide_url -%}
              {% assign guide_present_in_version = true %}
            {% endif -%}
          {% endfor -%}
        {% endfor -%}
        {% assign data_source = version | replace: '.', '-' %}
        {% for type in site.data.versioned[data_source].index.quarkus.types -%}
          {% for guide in type[1] -%}
            {% if guide.url == guide_url -%}
              {% assign guide_present_in_version = true %}
            {% endif -%}
          {% endfor -%}
        {% endfor -%}
        {% if guide_present_in_version or docversion == version -%}
        <option value="{{ version }}" {% if docversion == version %}selected{% endif %}>{% if version == 'latest' %}{{ site.data.versions.quarkus.version | replace_regex: "\.[0-9+]\.Final", "" }} - {% endif %}{{ version | capitalize }}{% if version == 'main' %} - SNAPSHOT{% endif %}</option>
        {% endif -%}
      {% endfor -%}
    </select>
    </div>
  </div>
</section>

<div class="guide">
  <div class="grid-wrapper">
    <div class="grid__item width-8-12 width-12-12-m">
<<<<<<< HEAD
      {% if docversion == 'latest' %}
      <a class="editlink" href="https://github.com/quarkusio/quarkus/edit/main/docs/src/main/asciidoc/{{ page_filename }}">{{site.data.guides.texts.edit_this_page}}</a>
=======
      {% if docversion == 'latest' or docversion == 'main' %}
      <a class="editlink" href="https://github.com/quarkusio/quarkus/edit/main/docs/src/main/asciidoc/{{ page_filename }}">Edit this Page</a>
>>>>>>> 26e3f542
      {% endif %}
      <h1 class="text-caps">{{page.title}} {{page.docversion}}</h1>
      {{ content }}
    </div>
    <div class="grid__item width-4-12 width-12-12-m tocwrapper">
      <div class="hide-mobile toc">{{ page.document | tocify_asciidoc: 2 }}</div>
    </div>
  </div>
  {% if relations and relations[guide_url] -%}
  <h2>{{site.data.guides.texts.related_content}}</h2>
  <div class="grid-wrapper relations">
    {% if relations[guide_url].sameExtensions -%}
    <div class="grid__item width-6-12 width-12-12-m">
      <h3>{{site.data.guides.texts.on_the_same_extensions}}</h3>
      <ul class="related-content">
      {% for guide in relations[guide_url].sameExtensions -%}
        {% assign is_external_guide = guide.url | startswith: 'http' %}
        {% if is_external_guide %}
          {% assign related_guide_url = include.url %}
        {% elsif docversion == 'latest' %}
          {% assign related_guide_url = site.baseurl | append: guide.url %}
        {% else %}
          {% assign related_guide_url = site.baseurl | append: '/version/' | append: docversion | append: guide.url %}
        {% endif %}
        <li class="{{ guide.type }}"><a href="{{ related_guide_url }}">{{ guide.title }}</a></li>
      {% endfor -%}
      </ul>
    </div>
    {% endif -%}
    {% if relations[guide_url].sameTopics -%}
    <div class="grid__item width-6-12 width-12-12-m">
      <h3>{{site.data.guides.texts.on_the_same_topics}}</h3>
      <ul class="related-content">
      {% for guide in relations[guide_url].sameTopics limit:20 -%}
        {% assign is_external_guide = guide.url | startswith: 'http' %}
        {% if is_external_guide %}
          {% assign related_guide_url = include.url %}
        {% elsif docversion == 'latest' %}
          {% assign related_guide_url = site.baseurl | append: guide.url %}
        {% else %}
          {% assign related_guide_url = site.baseurl | append: '/version/' | append: docversion | append: guide.url %}
        {% endif %}
        <li class="{{ guide.type }}"><a href="{{ related_guide_url }}">{{ guide.title }}</a></li>
      {% endfor -%}
      </ul>
    </div>
    {% endif -%}
  </div>
  {% endif -%}
</div><|MERGE_RESOLUTION|>--- conflicted
+++ resolved
@@ -52,13 +52,8 @@
 <div class="guide">
   <div class="grid-wrapper">
     <div class="grid__item width-8-12 width-12-12-m">
-<<<<<<< HEAD
-      {% if docversion == 'latest' %}
+      {% if docversion == 'latest' or docversion == 'main' %}
       <a class="editlink" href="https://github.com/quarkusio/quarkus/edit/main/docs/src/main/asciidoc/{{ page_filename }}">{{site.data.guides.texts.edit_this_page}}</a>
-=======
-      {% if docversion == 'latest' or docversion == 'main' %}
-      <a class="editlink" href="https://github.com/quarkusio/quarkus/edit/main/docs/src/main/asciidoc/{{ page_filename }}">Edit this Page</a>
->>>>>>> 26e3f542
       {% endif %}
       <h1 class="text-caps">{{page.title}} {{page.docversion}}</h1>
       {{ content }}
